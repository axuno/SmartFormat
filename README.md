--- conflicted
+++ resolved
@@ -10,11 +10,7 @@
 
 ### Supported Frameworks
 * .Net Framework 4.6.1 and later
-<<<<<<< HEAD
-* .Net Standard 2.0 and later, including .Net 5.0
-=======
 * .Net Standard 2.0 and later (including .Net 5.0)
->>>>>>> f51012d7
  
 ### Get started
 [![NuGet](https://img.shields.io/nuget/v/SmartFormat.Net.svg)](https://www.nuget.org/packages/SmartFormat.Net/) Install the NuGet package
