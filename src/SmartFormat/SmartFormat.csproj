﻿<Project Sdk="Microsoft.NET.Sdk">

    <PropertyGroup>
        <Description>A string composition library written in C# that can format data into a string with a minimal, intuitive syntax. It uses extensions to provide named placeholders, pluralization, gender conjugation, and time and list formatting.</Description>
        <AssemblyTitle>SmartFormat</AssemblyTitle>
        <Version>2.6.2.0</Version>
        <FileVersion>2.6.2.0</FileVersion>
<<<<<<< HEAD
        <Authors>axuno gGmbH, Scott Rippey, Bernhard Millauer and other contributors.</Authors>
=======
>>>>>>> f51012d7
        <TargetFrameworks>netstandard2.0;net461</TargetFrameworks>
        <DefineConstants>TRACE;DEBUG</DefineConstants>
        <GenerateDocumentationFile>true</GenerateDocumentationFile>
        <AssemblyName>SmartFormat</AssemblyName>
        <AssemblyOriginatorKeyFile>SmartFormat.snk</AssemblyOriginatorKeyFile>
        <SignAssembly>true</SignAssembly>
        <PackageId>SmartFormat.NET</PackageId>
        <PackageReleaseNotes>See the change log with for details of this release:
https://github.com/axuno/SmartFormat/blob/master/CHANGES.md</PackageReleaseNotes>
        <PackageLicenseUrl></PackageLicenseUrl>
        <PackageProjectUrl>https://github.com/axuno/SmartFormat</PackageProjectUrl>
        <PackageIcon>SmartFormat_365x365.png</PackageIcon>
        <GeneratePackageOnBuild>true</GeneratePackageOnBuild>
        <PackageTags>string-format string-composition smartformat netstandard netcore netframework</PackageTags>
        <PackageLicenseFile></PackageLicenseFile>
        <PackageLicenseExpression>MIT</PackageLicenseExpression>
        <!-- EmbedUntrackedSources for deterministic build -->
        <EmbedUntrackedSources>true</EmbedUntrackedSources>
        <Nullable>enable</Nullable>
    </PropertyGroup>

    <ItemGroup>
        <None Include="../../SmartFormat_365x365.png" Pack="true" Visible="false" PackagePath="" />
    </ItemGroup>

    <PropertyGroup Condition="'$(Configuration)|$(Platform)'=='Debug|AnyCPU'">
        <DebugSymbols>true</DebugSymbols>
        <DebugType>portable</DebugType>
        <Optimize>false</Optimize>
        <ErrorReport>prompt</ErrorReport>
        <WarningLevel>4</WarningLevel>
    </PropertyGroup>

    <PropertyGroup Condition="'$(Configuration)|$(Platform)'=='Release|AnyCPU'">
        <WarningLevel>3</WarningLevel>
    </PropertyGroup>

    <ItemGroup>
        <AssemblyAttribute Include="System.Runtime.CompilerServices.InternalsVisibleToAttribute">
            <_Parameter1>SmartFormat.Tests, PublicKey=0024000004800000940000000602000000240000525341310004000001000100a1cdb8ba81e1a00f0f9509a8f0c896e0de0da6875652fffd44fb867e6b78fd78c31c6fdb07544b2ae53ed4b56daa90333d32ac14387f7f68d39165da8f99b8c294c1cee1bcc4bbcbe2dd73879824b53708837f425e2bf5c7d2cf868de9548c44871888bf9db5cb425064dda4b17134f8e3b52e1f686315a1832043c7b58fb0ac</_Parameter1>
        </AssemblyAttribute>
    </ItemGroup>

    <ItemGroup>
        <PackageReference Include="Microsoft.SourceLink.GitHub" Version="1.0.0">
            <PrivateAssets>all</PrivateAssets>
            <IncludeAssets>runtime; build; native; contentfiles; analyzers; buildtransitive</IncludeAssets>
        </PackageReference>
        <PackageReference Include="Newtonsoft.Json" Version="12.0.3" />
        <PackageReference Include="System.ValueTuple" Version="4.5.0" />
        <PackageReference Include="System.Text.Json" Version="4.7.2" />
    </ItemGroup>

</Project><|MERGE_RESOLUTION|>--- conflicted
+++ resolved
@@ -5,10 +5,6 @@
         <AssemblyTitle>SmartFormat</AssemblyTitle>
         <Version>2.6.2.0</Version>
         <FileVersion>2.6.2.0</FileVersion>
-<<<<<<< HEAD
-        <Authors>axuno gGmbH, Scott Rippey, Bernhard Millauer and other contributors.</Authors>
-=======
->>>>>>> f51012d7
         <TargetFrameworks>netstandard2.0;net461</TargetFrameworks>
         <DefineConstants>TRACE;DEBUG</DefineConstants>
         <GenerateDocumentationFile>true</GenerateDocumentationFile>
