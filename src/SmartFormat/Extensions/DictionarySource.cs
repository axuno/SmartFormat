﻿using System.Collections;
using System.Collections.Generic;
<<<<<<< HEAD
=======
using System.Linq;
>>>>>>> 3cc09321
using SmartFormat.Core.Extensions;
using SmartFormat.Core.Parsing;

namespace SmartFormat.Extensions
{
	public class DictionarySource : ISource
	{
		public DictionarySource(SmartFormatter formatter)
		{
			// Add some special info to the parser:
			formatter.Parser.AddAlphanumericSelectors(); // (A-Z + a-z)
			formatter.Parser.AddAdditionalSelectorChars("_");
			formatter.Parser.AddOperators(".");
		}

<<<<<<< HEAD
        public void EvaluateSelector(object current, Selector selector, ref bool handled, ref object result, FormatDetails formatDetails)
        {
            // See if current is a IDictionary and contains the selector
            var dict = current as IDictionary;
            if (dict != null && dict.Contains(selector.Text))
            {
                result = dict[selector.Text];
                handled = true;
                return;
            }

            // See if current is an IDictionary<string, object> (also an "expando" object) 
            // and contains the selector.
            var genericDictionary = current as IDictionary<string, object>;
            if (genericDictionary != null && genericDictionary.ContainsKey(selector.Text))
            {
                result = genericDictionary[selector.Text];
                handled = true;
            }
        }
    }
=======
		public void EvaluateSelector(object current, Selector selector, ref bool handled, ref object result, FormatDetails formatDetails)
		{
			// See if current is a IDictionary and contains the selector:
			var rawDict = current as IDictionary;

			if (rawDict != null)
			{
				foreach (DictionaryEntry entry in rawDict)
				{
					var key = (entry.Key as string) ?? entry.Key.ToString();

					if (key.Equals(selector.Text, Smart.Settings.GetCaseSensitivityComparision()))
					{
						result = entry.Value;
						handled = true;
						return;
					}
				}
			}

			// this check is for dynamics and generic dictionaries
			var dict = current as IDictionary<string, object>;

			if (dict != null)
			{
				var val = dict.FirstOrDefault(x => x.Key.Equals(selector.Text, Smart.Settings.GetCaseSensitivityComparision())).Value;
				if (val != null)
				{
					result = val;
					handled = true;
				}
			}
		}
	}
>>>>>>> 3cc09321
}<|MERGE_RESOLUTION|>--- conflicted
+++ resolved
@@ -1,9 +1,6 @@
 ﻿using System.Collections;
 using System.Collections.Generic;
-<<<<<<< HEAD
-=======
 using System.Linq;
->>>>>>> 3cc09321
 using SmartFormat.Core.Extensions;
 using SmartFormat.Core.Parsing;
 
@@ -19,34 +16,10 @@
 			formatter.Parser.AddOperators(".");
 		}
 
-<<<<<<< HEAD
-        public void EvaluateSelector(object current, Selector selector, ref bool handled, ref object result, FormatDetails formatDetails)
-        {
-            // See if current is a IDictionary and contains the selector
-            var dict = current as IDictionary;
-            if (dict != null && dict.Contains(selector.Text))
-            {
-                result = dict[selector.Text];
-                handled = true;
-                return;
-            }
-
-            // See if current is an IDictionary<string, object> (also an "expando" object) 
-            // and contains the selector.
-            var genericDictionary = current as IDictionary<string, object>;
-            if (genericDictionary != null && genericDictionary.ContainsKey(selector.Text))
-            {
-                result = genericDictionary[selector.Text];
-                handled = true;
-            }
-        }
-    }
-=======
 		public void EvaluateSelector(object current, Selector selector, ref bool handled, ref object result, FormatDetails formatDetails)
 		{
 			// See if current is a IDictionary and contains the selector:
 			var rawDict = current as IDictionary;
-
 			if (rawDict != null)
 			{
 				foreach (DictionaryEntry entry in rawDict)
@@ -76,5 +49,4 @@
 			}
 		}
 	}
->>>>>>> 3cc09321
 }