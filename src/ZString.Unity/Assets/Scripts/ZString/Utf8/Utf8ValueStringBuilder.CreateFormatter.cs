﻿
using System;
using System.Buffers;
using System.Buffers.Text;

namespace Cysharp.Text
{
    public partial struct Utf8ValueStringBuilder
    {
        static object CreateFormatter(Type type)
        {
            if (type == typeof(System.Byte))
            {
                return new TryFormat<System.Byte>((System.Byte x, Span<byte> dest, out int written, StandardFormat format) => Utf8Formatter.TryFormat(x, dest, out written, format));
            }
            if (type == typeof(System.DateTime))
            {
                return new TryFormat<System.DateTime>((System.DateTime x, Span<byte> dest, out int written, StandardFormat format) => Utf8Formatter.TryFormat(x, dest, out written, format));
            }
            if (type == typeof(System.DateTimeOffset))
            {
                return new TryFormat<System.DateTimeOffset>((System.DateTimeOffset x, Span<byte> dest, out int written, StandardFormat format) => Utf8Formatter.TryFormat(x, dest, out written, format));
            }
            if (type == typeof(System.Decimal))
            {
                return new TryFormat<System.Decimal>((System.Decimal x, Span<byte> dest, out int written, StandardFormat format) => Utf8Formatter.TryFormat(x, dest, out written, format));
            }
            if (type == typeof(System.Double))
            {
                return new TryFormat<System.Double>((System.Double x, Span<byte> dest, out int written, StandardFormat format) => Utf8Formatter.TryFormat(x, dest, out written, format));
            }
            if (type == typeof(System.Int16))
            {
                return new TryFormat<System.Int16>((System.Int16 x, Span<byte> dest, out int written, StandardFormat format) => Utf8Formatter.TryFormat(x, dest, out written, format));
            }
            if (type == typeof(System.Int32))
            {
                return new TryFormat<System.Int32>((System.Int32 x, Span<byte> dest, out int written, StandardFormat format) => Utf8Formatter.TryFormat(x, dest, out written, format));
            }
            if (type == typeof(System.Int64))
            {
                return new TryFormat<System.Int64>((System.Int64 x, Span<byte> dest, out int written, StandardFormat format) => Utf8Formatter.TryFormat(x, dest, out written, format));
            }
            if (type == typeof(System.SByte))
            {
                return new TryFormat<System.SByte>((System.SByte x, Span<byte> dest, out int written, StandardFormat format) => Utf8Formatter.TryFormat(x, dest, out written, format));
            }
            if (type == typeof(System.Single))
            {
                return new TryFormat<System.Single>((System.Single x, Span<byte> dest, out int written, StandardFormat format) => Utf8Formatter.TryFormat(x, dest, out written, format));
            }
            if (type == typeof(System.TimeSpan))
            {
                return new TryFormat<System.TimeSpan>((System.TimeSpan x, Span<byte> dest, out int written, StandardFormat format) => Utf8Formatter.TryFormat(x, dest, out written, format));
            }
            if (type == typeof(System.UInt16))
            {
                return new TryFormat<System.UInt16>((System.UInt16 x, Span<byte> dest, out int written, StandardFormat format) => Utf8Formatter.TryFormat(x, dest, out written, format));
            }
            if (type == typeof(System.UInt32))
            {
                return new TryFormat<System.UInt32>((System.UInt32 x, Span<byte> dest, out int written, StandardFormat format) => Utf8Formatter.TryFormat(x, dest, out written, format));
            }
            if (type == typeof(System.UInt64))
            {
                return new TryFormat<System.UInt64>((System.UInt64 x, Span<byte> dest, out int written, StandardFormat format) => Utf8Formatter.TryFormat(x, dest, out written, format));
            }
<<<<<<< HEAD
            if (type == typeof(System.Byte?))
            {
                return CreateNullableFormatter<System.Byte>();
            }
            if (type == typeof(System.DateTime?))
            {
                return CreateNullableFormatter<System.DateTime>();
            }
            if (type == typeof(System.DateTimeOffset?))
            {
                return CreateNullableFormatter<System.DateTimeOffset>();
            }
            if (type == typeof(System.Decimal?))
            {
                return CreateNullableFormatter<System.Decimal>();
            }
            if (type == typeof(System.Double?))
            {
                return CreateNullableFormatter<System.Double>();
            }
            if (type == typeof(System.Guid?))
            {
                return CreateNullableFormatter<System.Guid>();
            }
            if (type == typeof(System.Int16?))
            {
                return CreateNullableFormatter<System.Int16>();
            }
            if (type == typeof(System.Int32?))
            {
                return CreateNullableFormatter<System.Int32>();
            }
            if (type == typeof(System.Int64?))
            {
                return CreateNullableFormatter<System.Int64>();
            }
            if (type == typeof(System.SByte?))
            {
                return CreateNullableFormatter<System.SByte>();
            }
            if (type == typeof(System.Single?))
            {
                return CreateNullableFormatter<System.Single>();
            }
            if (type == typeof(System.TimeSpan?))
            {
                return CreateNullableFormatter<System.TimeSpan>();
            }
            if (type == typeof(System.UInt16?))
            {
                return CreateNullableFormatter<System.UInt16>();
            }
            if (type == typeof(System.UInt32?))
            {
                return CreateNullableFormatter<System.UInt32>();
            }
            if (type == typeof(System.UInt64?))
            {
                return CreateNullableFormatter<System.UInt64>();
            }
            if (type == typeof(System.IntPtr))
            {
                // ignore format
                return new TryFormat<System.IntPtr>((System.IntPtr x, Span<byte> dest, out int written, StandardFormat _) => System.IntPtr.Size == 4
                    ? Utf8Formatter.TryFormat(x.ToInt32(),  dest, out written, default)
                    : Utf8Formatter.TryFormat(x.ToInt64(),  dest, out written, default));
            }
            if (type == typeof(System.UIntPtr))
            {
                // ignore format
                return new TryFormat<System.UIntPtr>((System.UIntPtr x, Span<byte> dest, out int written, StandardFormat _) => System.UIntPtr.Size == 4
                    ? Utf8Formatter.TryFormat(x.ToUInt32(),  dest, out written, default)
                    : Utf8Formatter.TryFormat(x.ToUInt64(),  dest, out written, default));
=======
            if (type == typeof(System.Guid))
            {
                return new TryFormat<System.Guid>((System.Guid x, Span<byte> dest, out int written, StandardFormat format) => Utf8Formatter.TryFormat(x, dest, out written, format));
>>>>>>> 323246e4
            }

            return null;
        }
    }
}<|MERGE_RESOLUTION|>--- conflicted
+++ resolved
@@ -1,5 +1,4 @@
-﻿
-using System;
+﻿using System;
 using System.Buffers;
 using System.Buffers.Text;
 
@@ -65,7 +64,10 @@
             {
                 return new TryFormat<System.UInt64>((System.UInt64 x, Span<byte> dest, out int written, StandardFormat format) => Utf8Formatter.TryFormat(x, dest, out written, format));
             }
-<<<<<<< HEAD
+            if (type == typeof(System.Guid))
+            {
+                return new TryFormat<System.Guid>((System.Guid x, Span<byte> dest, out int written, StandardFormat format) => Utf8Formatter.TryFormat(x, dest, out written, format));
+            }
             if (type == typeof(System.Byte?))
             {
                 return CreateNullableFormatter<System.Byte>();
@@ -85,10 +87,6 @@
             if (type == typeof(System.Double?))
             {
                 return CreateNullableFormatter<System.Double>();
-            }
-            if (type == typeof(System.Guid?))
-            {
-                return CreateNullableFormatter<System.Guid>();
             }
             if (type == typeof(System.Int16?))
             {
@@ -126,6 +124,10 @@
             {
                 return CreateNullableFormatter<System.UInt64>();
             }
+            if (type == typeof(System.Guid?))
+            {
+                return CreateNullableFormatter<System.Guid>();
+            }
             if (type == typeof(System.IntPtr))
             {
                 // ignore format
@@ -139,11 +141,6 @@
                 return new TryFormat<System.UIntPtr>((System.UIntPtr x, Span<byte> dest, out int written, StandardFormat _) => System.UIntPtr.Size == 4
                     ? Utf8Formatter.TryFormat(x.ToUInt32(),  dest, out written, default)
                     : Utf8Formatter.TryFormat(x.ToUInt64(),  dest, out written, default));
-=======
-            if (type == typeof(System.Guid))
-            {
-                return new TryFormat<System.Guid>((System.Guid x, Span<byte> dest, out int written, StandardFormat format) => Utf8Formatter.TryFormat(x, dest, out written, format));
->>>>>>> 323246e4
             }
 
             return null;
