--- conflicted
+++ resolved
@@ -3,21 +3,15 @@
 	<PropertyGroup>
 		<Description>Unit tests for SmartFormat</Description>
 		<AssemblyTitle>SmartFormat.Test</AssemblyTitle>
-<<<<<<< HEAD
 		<Authors>axuno gGmbH, Scott Rippey, Bernhard Millauer and other contributors.</Authors>
-		<Version>2.6.2.0</Version>
-        <FileVersion>2.6.2.0</FileVersion>
-		<AssemblyVersion>2.6.2.0</AssemblyVersion>
-=======
->>>>>>> f51012d7
-        <TargetFrameworks>net462;net5.0</TargetFrameworks>
+    <TargetFrameworks>net462;net5.0</TargetFrameworks>
 		<DefineConstants>$(DefineConstants)</DefineConstants>
 		<GenerateDocumentationFile>false</GenerateDocumentationFile>
 		<AssemblyName>SmartFormat.Tests</AssemblyName>
 		<AssemblyOriginatorKeyFile>../SmartFormat/SmartFormat.snk</AssemblyOriginatorKeyFile>
-        <DelaySign>false</DelaySign>
+    <DelaySign>false</DelaySign>
 		<SignAssembly>true</SignAssembly>
-        <IsPackable>false</IsPackable>
+    <IsPackable>false</IsPackable>
 		<Nullable>enable</Nullable>
 	</PropertyGroup>
 
